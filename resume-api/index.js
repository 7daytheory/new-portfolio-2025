--- conflicted
+++ resolved
@@ -4,27 +4,16 @@
 const port = 3000;
 
 const resume = {
-<<<<<<< HEAD
-  name: "Matthew Lowe",
-  title: "Software/Web Developer",
-  contact: {
-=======
   contact: {
     name: "Matthew Lowe",
     title: "Software/Web Developer",
->>>>>>> e90cfa9e
     phone: "(+1) 416 660 7973",
     email: "Matthewjlowe11@gmail.com",
     github: "https://github.com/7daytheory",
     portfolio: "https://www.matthewjlowe.com"
   },
-<<<<<<< HEAD
-  overview: "Over 10 years of experience working on front and back end of projects. I am well versed in Git and doing code reviews, PRs, and more on GitHub. I have worked with JavaScript, PHP, MySQL, C++, SQL, APIs, and more. Worked on frameworks such as React & Angular as well as Laravel & Cake. I am able to work, learn, teach and articulate ideas well with others.",
-  experiences: [
-=======
   overview: "I have 10 years of experience working in the industry working as a front-end and back-end developer, as well as database management and hosting. I have worked extensively in Javascript, PHP, MySQL and NoSQL databases, using and creating APIs, and many frameworks including React, Angular, JQuery, CakePHP, and Laravel. including frameworks like React and Angular. I have brought multiple projects from start to deployement stages with version control integrated. I am confident that I can be an asset to any company that requires a developer but I also try to always be learning more.",
   experience: [
->>>>>>> e90cfa9e
     {
       title: "Full Stack Developer",
       company_name: "ShipEarly",
@@ -70,8 +59,6 @@
       ]
     }
   ],
-<<<<<<< HEAD
-=======
   education: {
     institution: "Fanshawe College",
     years: "2008-2011",
@@ -83,7 +70,6 @@
       "I also completed a year in a graphic design program but switched to web/app development as it aligned more with my career goals."
     ]
   },
->>>>>>> e90cfa9e
   skills: [
     "Outgoing", 
     "Self-Driven", 
@@ -93,22 +79,14 @@
     "Collaborating with colleagues", 
     "Always learning"
   ],
-<<<<<<< HEAD
-  references: "Available Upon Request"
-};
-
-=======
   references: "George Nichols: Quillsoft CTO, Chad Stewart: Manager Quillsoft - Available upon request"
 };
 
 // Full resume
->>>>>>> e90cfa9e
 app.get('/resume', (req, res) => {
   res.json(resume);
 });
 
-<<<<<<< HEAD
-=======
 // Overview section
 app.get('/resume/overview', (req, res) => {
   res.json(resume.overview);
@@ -139,7 +117,6 @@
   res.json(resume.references);
 });
 
->>>>>>> e90cfa9e
 app.listen(port, () => {
   console.log(`Resume API listening at http://localhost:${port}`);
 });